version: '{build}'
platform: x64
configuration: Release
os: Visual Studio 2015

install:
    - set PATH=C:\msys64\usr\bin;%PATH%
    - set MSYSTEM=MINGW64
    - bash -lc ""
    - bash -lc "pacman --noconfirm --needed -Sy bash pacman pacman-mirrors msys2-runtime msys2-runtime-devel"
    # kludge for error: "mingw-w64-x86_64-gcc: /mingw64/etc/gdbinit exists in filesystem"
    - bash -lc "rm -f /mingw64/etc/gdbinit"
    # we don't actually need ada, fortran, libgfortran, or objc, but in
    # order to update gcc we need to also update those packages as well...
    - bash -lc "pacman --noconfirm --needed -S mingw-w64-x86_64-{gcc,gcc-ada,gcc-fortran,gcc-libgfortran,gcc-objc,cmake,make,icu,jemalloc,zlib}"
<<<<<<< HEAD
    # as of 2017-08-16, msys2's cmake does broken things when linking
    # executables leading to segfaults during indexing. The bug is
    # introduced in cmake 3.9.1-1, so we manually downgrade to cmake
    # 3.8.2-2 here.
    - bash -lc "wget http://repo.msys2.org/mingw/x86_64/mingw-w64-x86_64-cmake-3.8.2-2-any.pkg.tar.xz"
    - bash -lc "pacman --noconfirm -U mingw-w64-x86_64-cmake-3.8.2-2-any.pkg.tar.xz"
=======
>>>>>>> cabb6bda
before_build:
    - set MSYSTEM=MINGW64
    - cd C:\projects\meta
    - git submodule update --init --recursive
    - bash -lc "export PATH=/mingw64/bin:$PATH && cd $APPVEYOR_BUILD_FOLDER && mkdir build && cd build && cmake .. -G \"MSYS Makefiles\""
build_script:
    - set MSYSTEM=MINGW64
    - bash -lc "export PATH=/mingw64/bin:$PATH && cd $APPVEYOR_BUILD_FOLDER/build && make -j2"
test_script:
    - set MSYSTEM=MINGW64
    - bash -lc "export PATH=/mingw64/bin:$PATH && cd $APPVEYOR_BUILD_FOLDER/build && cp ../config.toml . && ./unit-test --reporter=spec"<|MERGE_RESOLUTION|>--- conflicted
+++ resolved
@@ -13,15 +13,6 @@
     # we don't actually need ada, fortran, libgfortran, or objc, but in
     # order to update gcc we need to also update those packages as well...
     - bash -lc "pacman --noconfirm --needed -S mingw-w64-x86_64-{gcc,gcc-ada,gcc-fortran,gcc-libgfortran,gcc-objc,cmake,make,icu,jemalloc,zlib}"
-<<<<<<< HEAD
-    # as of 2017-08-16, msys2's cmake does broken things when linking
-    # executables leading to segfaults during indexing. The bug is
-    # introduced in cmake 3.9.1-1, so we manually downgrade to cmake
-    # 3.8.2-2 here.
-    - bash -lc "wget http://repo.msys2.org/mingw/x86_64/mingw-w64-x86_64-cmake-3.8.2-2-any.pkg.tar.xz"
-    - bash -lc "pacman --noconfirm -U mingw-w64-x86_64-cmake-3.8.2-2-any.pkg.tar.xz"
-=======
->>>>>>> cabb6bda
 before_build:
     - set MSYSTEM=MINGW64
     - cd C:\projects\meta
