cmake_minimum_required(VERSION 3.2.0)
project(meta)

option(USE_LIBCXX "Use libc++ for the C++ standard library" ON)
option(ENABLE_PROFILING "Link against gperftools profiler library" OFF)
option(ENABLE_JEMALLOC "Link against jemalloc if available" ON)

set(CMAKE_EXPORT_COMPILE_COMMANDS 1)

include(CTest)
include(CheckCXXCompilerFlag)
include(CheckCXXSourceCompiles)
include(CheckCXXSourceRuns)
include(ExternalProject)
include(FindZLIB)
include(cmake/FindOrBuildICU.cmake)

# Check if there is no build type set. If meta itself is the root project,
# compile it in release mode instead. If we aren't the root project, just
# continue along with whatever we would do ordinarily (they *really* should
# be specifying a build type, but...)
if (NOT CMAKE_BUILD_TYPE AND CMAKE_CURRENT_SOURCE_DIR STREQUAL CMAKE_SOURCE_DIR)
  message("-- No build type selected, defaulting to Release")
  set(CMAKE_BUILD_TYPE "Release")
endif()

include_directories(include/ deps/bandit/)

set(CMAKE_MODULE_PATH ${PROJECT_SOURCE_DIR}/deps/findicu)
find_package(Threads REQUIRED)

# We require Unicode 8 for the unit tests, which was added in ICU 56.1
FindOrBuildICU(
  VERSION 56.1
  URL http://download.icu-project.org/files/icu4c/56.1/icu4c-56_1-src.tgz
  URL_HASH MD5=c4a2d71ff56aec5ebfab2a3f059be99d
)

if(ZLIB_FOUND)
  include_directories(SYSTEM ${ZLIB_INCLUDE_DIRS})
endif()

if(UNIX OR MINGW)
    set(CMAKE_CXX_FLAGS "${CMAKE_CXX_FLAGS} -Wall -Wextra -pedantic")

    # Enable -Wconversion on clang, since it's not *too* noisy there.
    #
    # As of GCC 5.2.0, there are too many spurious warnings to bother
    # enabling this there.
    if (CMAKE_CXX_COMPILER_ID MATCHES "Clang")
      set(CMAKE_CXX_FLAGS "${CMAKE_CXX_FLAGS} -Wconversion")
    endif()

    # if we don't already set the standard for the compiler, detect the
    # best one available and use it
    if(NOT "${CMAKE_CXX_FLAGS}" MATCHES "std=c\\+\\+(0x|11|1y|14)")
        check_cxx_compiler_flag(-std=c++14 HAS_CXX14)
        if(HAS_CXX14)
            message("-- Compiler supports C++14 (using it)")
            set(STDOPT "-std=c++14")
        endif()

        if(NOT STDOPT)
            check_cxx_compiler_flag(-std=c++1y HAS_CXX1Y)
            if(HAS_CXX1Y)
                message("-- Compiler supports C++1y (using it)")
                set(STDOPT "-std=c++1y")
            endif()
        endif()

        if(NOT STDOPT)
            check_cxx_compiler_flag(-std=c++11 HAS_CXX11)
            if(HAS_CXX11)
                message("-- Compiler supports C++11 (using it)")
                set(STDOPT "-std=c++11")
            endif()
        endif()

        if(NOT STDOPT)
            check_cxx_compiler_flag(-std=c++0x HAS_CXX0X)
            if(HAS_CXXOX)
                message("-- Compiler supports C++0x (using it)")
                set(STDOPT "-std=c++0x")
            endif()
        endif()

        if(NOT STDOPT)
            message(FATAL_ERROR
                    "meta requires a compiler with at least C++0x support")
        endif()

        set(CMAKE_CXX_FLAGS "${CMAKE_CXX_FLAGS} ${STDOPT}")
    endif()

    if("${CMAKE_CXX_COMPILER_ID}" STREQUAL "Clang")
        if(CMAKE_GENERATOR STREQUAL "Ninja")
          set(CMAKE_CXX_FLAGS "${CMAKE_CXX_FLAGS} -fcolor-diagnostics")
        endif()
        if(USE_LIBCXX)
            message("-- Locating libc++...")
            find_library(LIBCXX_LIBRARY NAMES c++ cxx)
            if(LIBCXX_LIBRARY)
                message("-- Located libc++: ${LIBCXX_LIBRARY}")
                set(LIBCXX_OPTIONS "-stdlib=libc++")
                get_filename_component(LIBCXX_LIB_PATH ${LIBCXX_LIBRARY}
                                       DIRECTORY)
                find_path(LIBCXX_PREFIX c++/v1/algorithm
                          PATHS ${LIBCXX_LIB_PATH}/../include
                          ${CMAKE_SYSTEM_PREFIX_PATH})
                set(LIBCXX_INCLUDE_DIR ${LIBCXX_PREFIX}/c++/v1/)
                message("-- Located libc++ include path: ${LIBCXX_INCLUDE_DIR}")

                message("--     Locating libc++'s abi...")
                find_library(LIBCXXABI_LIBRARY NAMES c++abi)
                find_library(LIBCXXRT_LIBRARY NAMES cxxrt)
                if(LIBCXXABI_LIBRARY)
                    message("--     Found libc++abi: ${LIBCXXABI_LIBRARY}")
                    set(CXXABI_LIBRARY ${LIBCXXABI_LIBRARY})
                elseif(LIBCXXRT_LIBRARY)
                    message("--     Found libcxxrt: ${LIBCXXRT_LIBRARY}")
                    set(CXXABI_LIBRARY ${LIBCXXRT_LIBRARY})
                else()
                    message("--     No abi library found. "
                            "Attempting to continue without one...")
                endif()
            else()
                message("-- Could not find libc++, will not use it.")
            endif()
        endif()
    endif()

    find_library(LIBDL_LIBRARY NAMES dl ldl)
    if(LIBDL_LIBRARY)
      set(CMAKE_REQUIRED_FLAGS "${CMAKE_REQUIRED_FLAGS} ${LIBDL_LIBRARY}")
    endif()

    if(LIBCXX_OPTIONS)
      set(CMAKE_CXX_FLAGS "${CMAKE_CXX_FLAGS} ${LIBCXX_OPTIONS}")
    endif()

    if(CXXABI_LIBRARY)
      set(CMAKE_REQUIRED_FLAGS "${CMAKE_REQUIRED_FLAGS} ${LIBCXX_OPTIONS} ${CXXABI_LIBRARY} -L${LIBCXX_LIB_PATH}")
    endif()
    if(LIBCXX_INCLUDE_DIR)
      set(CMAKE_REQUIRED_INCLUDES "${CMAKE_REQUIRED_INCLUDES} ${LIBCXX_INCLUDE_DIR}")
    endif()
endif()

add_library(meta-definitions INTERFACE)
target_include_directories(meta-definitions INTERFACE ${PROJECT_SOURCE_DIR}/include)

if (STDOPT)
  target_compile_options(meta-definitions INTERFACE ${STDOPT})
endif()

if(ZLIB_FOUND)
  target_include_directories(meta-definitions INTERFACE
                             ${ZLIB_INCLUDE_DIRS})
  target_compile_definitions(meta-definitions INTERFACE -DMETA_HAS_ZLIB)
endif()

if(HAS_CXX14 OR HAS_CXX1Y)
    target_compile_definitions(meta-definitions INTERFACE -DMETA_HAS_CXX14=1)
endif()

if(LIBDL_LIBRARY)
  target_link_libraries(meta-definitions INTERFACE ${LIBDL_LIBRARY})
endif()

if(CXXABI_LIBRARY)
  target_link_libraries(meta-definitions INTERFACE ${CXXABI_LIBRARY})
endif()

if(LIBCXX_LIBRARY)
  target_include_directories(meta-definitions SYSTEM INTERFACE ${LIBCXX_INCLUDE_DIR})
  target_compile_options(meta-definitions INTERFACE ${LIBCXX_OPTIONS})
  target_link_libraries(meta-definitions INTERFACE -L${LIBCXX_LIB_PATH})
  target_link_libraries(meta-definitions INTERFACE ${LIBCXX_LIBRARY})
endif()

if(ENABLE_PROFILING)
  find_library(GPERFTOOLS_PROFILER NAMES profiler REQUIRED)
  message("-- Found profiler: ${GPERFTOOLS_PROFILER}")
  target_link_libraries(meta-definitions INTERFACE ${GPERFTOOLS_PROFILER})
endif()

find_library(JEMALLOC_LIB NAMES jemalloc)
if(JEMALLOC_LIB AND ENABLE_JEMALLOC)
  message("-- Using jemalloc: ${JEMALLOC_LIB}")
  target_link_libraries(meta-definitions INTERFACE ${JEMALLOC_LIB})
else()
  message("-- Using regular malloc; consider installing jemalloc")
endif()

if(${CMAKE_SYSTEM_NAME} MATCHES "Darwin")
    target_compile_definitions(meta-definitions INTERFACE
                               -D_DARWIN_USE_64_BIT_INODE=1)
    target_compile_definitions(meta-definitions INTERFACE
                               -DMETA_IS_DARWIN=1)
endif()

check_cxx_source_compiles("
#include <atomic>
#include <memory>
int main () {
    auto sp = std::make_shared<int>(1);
    auto sp2 = std::atomic_load(&sp);
    return 0;
}" META_HAS_STD_SHARED_PTR_ATOMICS)

if(META_HAS_STD_SHARED_PTR_ATOMICS)
    target_compile_definitions(meta-definitions INTERFACE
                               -DMETA_HAS_STD_SHARED_PTR_ATOMICS=1)
endif()

check_cxx_source_compiles("
#include <fstream>
int main() {
    std::ofstream ofs{\"path\"};
    std::ofstream ofs2{std::move(ofs)};
    return 0;
}" META_HAS_STREAM_MOVE)

if(META_HAS_STREAM_MOVE)
    target_compile_definitions(meta-definitions INTERFACE
                               -DMETA_HAS_STREAM_MOVE=1)
endif()

check_cxx_source_compiles("
#include <memory>
int main() {
    auto i = std::make_unique<int>(1);
    return 0;
}" META_HAS_STD_MAKE_UNIQUE)

if(META_HAS_STD_MAKE_UNIQUE)
    target_compile_definitions(meta-definitions INTERFACE
                               -DMETA_HAS_STD_MAKE_UNIQUE)
endif()

check_cxx_source_compiles("
#include <experimental/optional>
int main() {
    std::experimental::optional<int> x;
    return 0;
}" META_HAS_EXPERIMENTAL_OPTIONAL)

if (META_HAS_EXPERIMENTAL_OPTIONAL)
  target_compile_definitions(meta-definitions INTERFACE
                             -DMETA_HAS_EXPERIMENTAL_OPTIONAL)
endif()

check_cxx_source_compiles("
#include <experimental/string_view>
int main() {
    std::experimental::string_view sv = \"hello world\";
    return 0;
}" META_HAS_EXPERIMENTAL_STRING_VIEW)

if (META_HAS_EXPERIMENTAL_STRING_VIEW)
  target_compile_definitions(meta-definitions INTERFACE
                             -DMETA_HAS_EXPERIMENTAL_STRING_VIEW)
endif()

# work around a bug in libstdc++ provided with gcc < 4.8.3 where a static
# assertion fires when you have a non-empty hash functor
check_cxx_source_compiles("
#include <unordered_set>
struct nonempty_hasher : public std::hash<int> { int i = 3; };
int main() {
    std::unordered_set<int, nonempty_hasher> s;
    return 0;
}" META_HAS_NONEMPTY_HASH_SUPPORT)

if (META_HAS_NONEMPTY_HASH_SUPPORT)
  target_compile_definitions(meta-definitions INTERFACE
                             -DMETA_HAS_NONEMPTY_HASH_SUPPORT)
endif()

# work around a bug in gcc 4.8.1 where having a lambda as a default
# argument to a member function template causes an internal compiler error
check_cxx_source_compiles("
struct h {
  template <class Function = void(*)()>
  void foo(Function&& fun = [](){}) {
    fun();
  }
};

int main() {
  h b;
  b.foo();
  return 0;
}" META_HAS_LAMBDA_AS_DEFAULT_ARGUMENT)

if (META_HAS_LAMBDA_AS_DEFAULT_ARGUMENT)
  target_compile_definitions(meta-definitions INTERFACE
    -DMETA_HAS_MEM_FN_TEMPLATE_LAMBDA_DEFAULT_ARGUMENT)
endif()

check_cxx_source_compiles("
#include <experimental/filesystem>

int main()
{
    std::experimental::filesystem::path p1 = \"/usr\";
    return 0;
}" META_HAS_EXPERIMENTAL_FILESYSTEM)

if (META_HAS_EXPERIMENTAL_FILESYSTEM)
  target_compile_definitions(meta-definitions INTERFACE
    -DMETA_HAS_EXPERIMENTAL_FILESYSTEM)
endif()

check_cxx_source_compiles("
#include <experimental/filesystem>

int main()
{
    std::tr2::sys::filesystem::path p1 = \"/usr\";
    return 0;
}" META_HAS_TR2_SYS_FILESYSTEM)

if (META_HAS_TR2_SYS_FILESYSTEM)
  target_compile_definitions(meta-definitions INTERFACE
    -DMETA_HAS_TR2_SYS_FILESYSTEM)
endif()

if(NOT META_HAS_EXPERIMENTAL_FILESYSTEM AND NOT META_HAS_TR2_SYS_FILESYSTEM)
  target_include_directories(meta-definitions SYSTEM INTERFACE ${PROJECT_SOURCE_DIR}/deps/meta-stlsoft/include)
endif()

<<<<<<< HEAD
=======
set(META_FOUND_ALIGNED_ALLOC_IMPL 0)

check_cxx_source_compiles("
#include <cstdlib>

int main()
{
    ::aligned_alloc(64, 128);
    return 0;
}" META_HAS_ALIGNED_ALLOC)

if (META_HAS_ALIGNED_ALLOC)
  set(META_FOUND_ALIGNED_ALLOC_IMPL 1)
  target_compile_definitions(meta-definitions INTERFACE
    -DMETA_HAS_ALIGNED_ALLOC)
endif()

if (NOT META_FOUND_ALIGNED_ALLOC_IMPL AND UNIX)
  check_cxx_source_compiles("
  #include <cstdlib>

  int main()
  {
      void* ptr;
      ::posix_memalign(&ptr, 64, 128);
      return 0;
  }" META_HAS_POSIX_MEMALIGN)

  if (META_HAS_POSIX_MEMALIGN)
    set(META_FOUND_ALIGNED_ALLOC_IMPL 1)
    target_compile_definitions(meta-definitions INTERFACE
      -DMETA_HAS_POSIX_MEMALIGN)
  endif()
endif()

if (NOT META_FOUND_ALIGNED_ALLOC_IMPL AND WIN32)
  check_cxx_source_compiles("
  #include <malloc.h>

  int main()
  {
      ::_aligned_malloc(128, 64);
      return 0;
  }" META_HAS_ALIGNED_MALLOC)

  if (META_HAS_ALIGNED_MALLOC)
    set(META_FOUND_ALIGNED_ALLOC_IMPL 1)
    target_compile_definitions(meta-definitions INTERFACE
      -DMETA_HAS_ALIGNED_MALLOC)
  endif()
endif()

if (NOT META_FOUND_ALIGNED_ALLOC_IMPL)
  message(FATAL_ERROR "Failed to find a suitable aligned allocation routine")
endif()

if(ICU_VERSION VERSION_LESS "4.4")
  target_compile_definitions(meta-definitions INTERFACE
                             -DMETA_ICU_NO_TEMP_SUBSTRING)
endif()

>>>>>>> bc23bfe5
if(BIICODE)
  include(contrib/biicode/CMakeLists.txt)
  return()
ENDIF()

set(CMAKE_RUNTIME_OUTPUT_DIRECTORY ${CMAKE_BINARY_DIR})

link_libraries(cpptoml meta-definitions)

add_custom_target(tidy
                  COMMAND /usr/bin/rm -rf
                  ./doc
                  *.terms
                  *.phi
                  *.theta)

find_package(Doxygen)
if(DOXYGEN_FOUND AND NOT TARGET doc)
    configure_file(${CMAKE_CURRENT_SOURCE_DIR}/meta.doxygen.in
                   ${CMAKE_CURRENT_BINARY_DIR}/meta.doxygen @ONLY)
    add_custom_target(doc
                      ${DOXYGEN_EXECUTABLE}
                      ${CMAKE_CURRENT_BINARY_DIR}/meta.doxygen
                      WORKING_DIRECTORY ${CMAKE_CURRENT_BINARY_DIR})
endif()

add_subdirectory(src)
add_subdirectory(tests)
add_subdirectory(deps/porter2_stemmer EXCLUDE_FROM_ALL)
add_subdirectory(deps/cpptoml EXCLUDE_FROM_ALL)<|MERGE_RESOLUTION|>--- conflicted
+++ resolved
@@ -330,8 +330,6 @@
   target_include_directories(meta-definitions SYSTEM INTERFACE ${PROJECT_SOURCE_DIR}/deps/meta-stlsoft/include)
 endif()
 
-<<<<<<< HEAD
-=======
 set(META_FOUND_ALIGNED_ALLOC_IMPL 0)
 
 check_cxx_source_compiles("
@@ -388,12 +386,6 @@
   message(FATAL_ERROR "Failed to find a suitable aligned allocation routine")
 endif()
 
-if(ICU_VERSION VERSION_LESS "4.4")
-  target_compile_definitions(meta-definitions INTERFACE
-                             -DMETA_ICU_NO_TEMP_SUBSTRING)
-endif()
-
->>>>>>> bc23bfe5
 if(BIICODE)
   include(contrib/biicode/CMakeLists.txt)
   return()
