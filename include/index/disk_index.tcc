--- conflicted
+++ resolved
@@ -202,28 +202,12 @@
         const std::string & filename)
 {
     std::ifstream input{filename};
-<<<<<<< HEAD
     while(input)
     {
         Key k;
         Value v;
         if((input >> k) && (input >> v))
             map[k] = v;
-=======
-    std::string buffer;
-    while(input.good())
-    {
-        std::getline(input, buffer);
-        if(buffer != "")
-        {
-            std::istringstream iss{buffer};
-            Key k;
-            Value v;
-            iss >> k;
-            iss >> v;
-            map[k] = v;
-        }
->>>>>>> 28efb708
     }
 }
 
