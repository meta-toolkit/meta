/**
 * @file svm_wrapper.cpp
 * @author Sean Massung
 */

#include <fstream>
<<<<<<< HEAD
#include <vector>
#include <cfloat>
=======

>>>>>>> d11e8374
#include "meta/classify/classifier/svm_wrapper.h"
#include "meta/io/filesystem.h"
#include "meta/utf/utf.h"

namespace meta
{
namespace classify
{

const util::string_view svm_wrapper::id = "libsvm";

decltype(svm_wrapper::options_) svm_wrapper::options_
    = {{svm_wrapper::kernel::None, ""},
       {svm_wrapper::kernel::Quadratic, " -t 1 -d 2 "},
       {svm_wrapper::kernel::Cubic, " -t 1 -d 3 "},
       {svm_wrapper::kernel::Quartic, " -t 1 -d 4 "},
       {svm_wrapper::kernel::RBF, " -t 2 "},
       {svm_wrapper::kernel::Sigmoid, " -t 3 "}};

svm_wrapper::svm_wrapper(dataset_view_type docs, const std::string& svm_path,
                         kernel kernel_opt /* = None */)
    : svm_path_{svm_path}, kernel_{kernel_opt}
{

    labels_.resize(docs.total_labels());
    for (auto it = docs.labels_begin(), end = docs.labels_end(); it != end;
         ++it)
    {
        labels_.at(it->second) = it->first;
    }

    std::string base_path;
    std::string exename;
    if (kernel_opt == kernel::None)
    {
        base_path = "liblinear/build/";
        exename = "train";
    }
    else
    {
        base_path = "libsvm/build/";
        exename = "svm-train";
    }

#ifdef _WIN32
    exename += ".exe";
#endif

    if (filesystem::file_exists(svm_path_ + base_path + exename))
    {
        executable_ = base_path;
    }
    else if (filesystem::file_exists(svm_path_ + base_path + "Release/"
                                     + exename))
    {
        executable_ = base_path + "Release/";
    }
    else if (filesystem::file_exists(svm_path_ + base_path + "Debug/"
                                     + exename))
    {
        executable_ = base_path + "Debug/";
    }
    else
    {
        throw svm_wrapper_exception{
            "Could not find liblinear/libsvm binaries from root '" + svm_path_
            + "'"};
    }

    if (kernel_opt != kernel::None)
        executable_ += "svm-";

    {
        std::ofstream out{"svm-train"};
        for (const auto& instance : docs)
        {
            docs.print_liblinear(out, instance);
            out << "\n";
        }
    }

#ifndef _WIN32
    std::string command = svm_path_ + executable_ + "train "
                          + options_.at(kernel_) + " svm-train" + " svm-train.model";
    command += " > /dev/null 2>&1";
#else
    // see comment in classify()
    auto command = "\"\"" + svm_path_ + executable_ + "train.exe\" "
                   + options_.at(kernel_) + " svm-train" + " svm-train.model";
    command += " > NUL 2>&1\"";
#endif
    system(command.c_str());
}

svm_wrapper::svm_wrapper(const std::string& svm_path,
                         kernel kernel_opt /* = None */)
        : svm_path_{svm_path}, kernel_{kernel_opt}
{

    if (kernel_opt == kernel::None)
        executable_ = "liblinear/build/";
    else
        executable_ = "libsvm/build/svm-";


#ifndef _WIN32
    std::string command = svm_path_ + executable_ + "train "
                          + options_.at(kernel_) + " svm-train" + " svm-train.model";
    command += " > /dev/null 2>&1";
#else
    // see comment in classify()
auto command = "\"\"" + svm_path_ + executable_ + "train.exe\" "
               + options_.at(kernel_) + " svm-train" + " svm-train.model";
command += " > NUL 2>&1\"";
#endif
    system(command.c_str());

    load_weights();
}

svm_wrapper::svm_wrapper(std::istream& in)
    : svm_path_{io::packed::read<std::string>(in)}
{
    io::packed::read(in, kernel_);
    io::packed::read(in, executable_);

    auto size = io::packed::read<std::size_t>(in);
    labels_.resize(size);
    for (std::size_t i = 0; i < size; ++i)
        io::packed::read(in, labels_[i]);

    {
        std::ofstream out{"svm-train.model"};
        auto model_lines = io::packed::read<std::size_t>(in);
        std::string line;
        for (std::size_t i = 0; i < model_lines; ++i)
        {
            std::getline(in, line);
            out << line << "\n";
        }
    }

    load_weights();
}

void svm_wrapper::load_weights() {
    auto num_lines = filesystem::num_lines("svm-train.model");
    std::ifstream in{"svm-train.model"};
    std::string line;
    std::size_t i = 0;
    for (; i < num_lines; ++i)
    {
        std::getline(in, line);
        if (line.find("bias") == 0) {
            std::getline(in, line);
            i += 2;
            break;
        }
    }
    double temp_weight;
    for (; i < num_lines; ++i) {
        in >> temp_weight;
        weights_.push_back(temp_weight);
    }
}

void svm_wrapper::save(std::ostream& out) const
{
    io::packed::write(out, id);

    io::packed::write(out, svm_path_);
    io::packed::write(out, kernel_);
    io::packed::write(out, executable_);

    io::packed::write(out, labels_.size());
    for (const auto& lbl : labels_)
        io::packed::write(out, lbl);

    auto num_lines = filesystem::num_lines("svm-train.model");
    io::packed::write(out, num_lines);
    std::ifstream in{"svm-train.model"};
    std::string line;
    for (std::size_t i = 0; i < num_lines; ++i)
    {
        std::getline(in, line);
        out << line << "\n";
    }
}

void svm_wrapper::save_weights(std::ostream& out) const
{
    for (const auto& weight : weights_)
    {
        out << weight << std::endl;
    }
}

class_label svm_wrapper::classify(const feature_vector& doc) const
{
    // create input for liblinear
    {
        std::ofstream out{"svm-input"};
        out << "1 "; // dummy label
        learn::print_liblinear(out, doc);
        out << "\n";
    }

// run liblinear/libsvm
#ifndef _WIN32
    std::string command = svm_path_ + executable_
                          + "predict svm-input svm-train.model svm-predicted";
    command += " > /dev/null 2>&1";
#else
    // first set of quotes is around the exe name to make things work without
    // having to use forward slashes in the path name.
    //
    // second set of quotes is around the entire command, since Windows does
    // strange things in making the command to actually be sent to CMD.exe
    auto command = "\"\"" + svm_path_ + executable_
                   + "predict.exe\" svm-input svm-train.model svm-predicted";
    command += " > NUL 2>&1\"";
#endif
    system(command.c_str());

    // extract answer
    std::string str_val;
    {
        std::ifstream in{"svm-predicted"};
        std::getline(in, str_val);
    }

    auto lbl = std::stoul(str_val);
    assert(lbl > 0);
    return labels_.at(lbl - 1);
}

double svm_wrapper::computeScore(feature_vector& doc) {
    if (kernel_ != kernel::None) {
        return 0.0;
    }

    auto score = 0.0;
    for (std::size_t i = 0; i < weights_.size(); i++) {
        score += weights_[i] * doc[term_id{i}];
    }

    return score;
}

confusion_matrix svm_wrapper::test(multiclass_dataset_view docs) const
{
    // create input for liblinear/libsvm
    {
        std::ofstream out{"svm-input"};
        for (const auto& instance : docs)
        {
            docs.print_liblinear(out, instance);
            out << "\n";
        }
    }

// run liblinear/libsvm
#ifndef _WIN32
    std::string command = svm_path_ + executable_
                          + "predict svm-input svm-train.model svm-predicted";
    command += " > /dev/null 2>&1";
#else
    // see comment in classify()
    auto command = "\"\"" + svm_path_ + executable_
                   + "predict.exe\" svm-input svm-train.model svm-predicted";
    command += " > NUL 2>&1\"";
#endif
    system(command.c_str());

    // extract answer
    confusion_matrix matrix;
    {
        std::ifstream in{"svm-predicted"};
        std::string str_val;
        for (const auto& instance : docs)
        {
            // we can assume that the number of lines in the file is equal
            // to the number of testing documents
            std::getline(in, str_val);
            auto value = std::stoul(str_val);
            assert(value > 0);
            predicted_label predicted{labels_.at(value - 1)};
            class_label actual = docs.label(instance);
            matrix.add(predicted, actual);
        }
    }

    return matrix;
}

template <>
std::unique_ptr<classifier>
make_classifier<svm_wrapper>(const cpptoml::table& config,
                             multiclass_dataset_view training)
{
    auto path = config.get_as<std::string>("path");
    if (!path)
        throw classifier_factory::exception{
            "path to libsvm modules must be present in config for svm wrapper"};

    if (auto kernel = config.get_as<std::string>("kernel"))
    {
        auto k_type = utf::tolower(*kernel);
        if (k_type == "none")
            return make_unique<svm_wrapper>(std::move(training), *path);

        if (k_type == "quadratic")
            return make_unique<svm_wrapper>(std::move(training), *path,
                                            svm_wrapper::kernel::Quadratic);

        if (k_type == "cubic")
            return make_unique<svm_wrapper>(std::move(training), *path,
                                            svm_wrapper::kernel::Cubic);

        if (k_type == "quartic")
            return make_unique<svm_wrapper>(std::move(training), *path,
                                            svm_wrapper::kernel::Quartic);

        if (k_type == "rbf")
            return make_unique<svm_wrapper>(std::move(training), *path,
                                            svm_wrapper::kernel::RBF);

        if (k_type == "sigmoid")
            return make_unique<svm_wrapper>(std::move(training), *path,
                                            svm_wrapper::kernel::Sigmoid);
    }

    return make_unique<svm_wrapper>(std::move(training), *path);
}
}
}<|MERGE_RESOLUTION|>--- conflicted
+++ resolved
@@ -4,12 +4,9 @@
  */
 
 #include <fstream>
-<<<<<<< HEAD
 #include <vector>
 #include <cfloat>
-=======
-
->>>>>>> d11e8374
+
 #include "meta/classify/classifier/svm_wrapper.h"
 #include "meta/io/filesystem.h"
 #include "meta/utf/utf.h"
@@ -109,11 +106,55 @@
         : svm_path_{svm_path}, kernel_{kernel_opt}
 {
 
+    std::string base_path;
+    std::string exename;
     if (kernel_opt == kernel::None)
-        executable_ = "liblinear/build/";
+    {
+        base_path = "liblinear/build/";
+        exename = "train";
+    }
     else
-        executable_ = "libsvm/build/svm-";
-
+    {
+        base_path = "libsvm/build/";
+        exename = "svm-train";
+    }
+
+#ifdef _WIN32
+    exename += ".exe";
+#endif
+
+    if (filesystem::file_exists(svm_path_ + base_path + exename))
+    {
+        executable_ = base_path;
+    }
+    else if (filesystem::file_exists(svm_path_ + base_path + "Release/"
+                                     + exename))
+    {
+        executable_ = base_path + "Release/";
+    }
+    else if (filesystem::file_exists(svm_path_ + base_path + "Debug/"
+                                     + exename))
+    {
+        executable_ = base_path + "Debug/";
+    }
+    else
+    {
+        throw svm_wrapper_exception{
+                "Could not find liblinear/libsvm binaries from root '" + svm_path_
+                + "'"};
+    }
+
+    if (kernel_opt != kernel::None)
+        executable_ += "svm-";
+
+    {
+        std::ofstream out{"svm-train"};
+        for (const auto& instance : docs)
+        {
+            docs.print_liblinear(out, instance);
+            out << "\n";
+        }
+    }
 
 #ifndef _WIN32
     std::string command = svm_path_ + executable_ + "train "
@@ -121,9 +162,9 @@
     command += " > /dev/null 2>&1";
 #else
     // see comment in classify()
-auto command = "\"\"" + svm_path_ + executable_ + "train.exe\" "
-               + options_.at(kernel_) + " svm-train" + " svm-train.model";
-command += " > NUL 2>&1\"";
+    auto command = "\"\"" + svm_path_ + executable_ + "train.exe\" "
+                   + options_.at(kernel_) + " svm-train" + " svm-train.model";
+    command += " > NUL 2>&1\"";
 #endif
     system(command.c_str());
 
