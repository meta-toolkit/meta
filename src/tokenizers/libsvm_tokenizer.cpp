/**
 * @file libsvm_tokenizer.cpp
 * @author Sean Massung
 */

#include <sstream>
#include "tokenizers/libsvm_tokenizer.h"

namespace meta {
namespace tokenizers {

void libsvm_tokenizer::tokenize(corpus::document & doc)
{
    std::stringstream stream{doc.content()};
    std::string token;
    
<<<<<<< HEAD
    // first token is the class label
    stream >> token;
    doc.set_label(class_label{token});

=======
>>>>>>> 4c89cb10
    // remaining tokens are "feature:feature_count"
    while(stream >> token)
    {
        size_t idx = token.find_first_of(':');
        std::string feature = token.substr(0, idx);
        double count;
        std::istringstream{token.substr(idx + 1)} >> count;
        doc.increment(feature, count);
    }
}

}
}<|MERGE_RESOLUTION|>--- conflicted
+++ resolved
@@ -13,14 +13,7 @@
 {
     std::stringstream stream{doc.content()};
     std::string token;
-    
-<<<<<<< HEAD
-    // first token is the class label
-    stream >> token;
-    doc.set_label(class_label{token});
 
-=======
->>>>>>> 4c89cb10
     // remaining tokens are "feature:feature_count"
     while(stream >> token)
     {
