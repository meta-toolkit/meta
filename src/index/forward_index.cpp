--- conflicted
+++ resolved
@@ -255,14 +255,8 @@
             impl_->load_labels(docs.size());
 
             auto max_threads = std::thread::hardware_concurrency();
-<<<<<<< HEAD
-            auto num_threads = static_cast<unsigned>(
-                config.get_as<int64_t>("indexer-num-threads")
-                    .value_or(max_threads));
-=======
             auto num_threads = config.get_as<unsigned>("indexer-num-threads")
                                    .value_or(max_threads);
->>>>>>> 7c50042e
             if (num_threads > max_threads)
             {
                 num_threads = max_threads;
