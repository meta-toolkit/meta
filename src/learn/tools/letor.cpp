#include <functional>
#include <iostream>
#include <string>
#include <vector>
<<<<<<< HEAD
#include <random>
#include <unordered_map>

=======
#include <fstream>
#include <sstream>
#include <unordered_map>
>>>>>>> c5117423

#include "meta/learn/loss/all.h"
#include "meta/learn/loss/hinge.h"
#include "meta/learn/loss/loss_function.h"
#include "meta/learn/loss/loss_function_factory.h"
#include "meta/learn/sgd.h"
<<<<<<< HEAD
#include "../../../tests/farm_hash_test.h"

using namespace meta;
using namespace learn;
using tupl = std::tuple<feature_vector, int, int>;
using namespace std;
//using feature_id = term_id;
//using feature_vector = util::sparse_vector<feature_id, double>;
=======
#include "meta/learn/instance.h"

using namespace meta;
using namespace std;

enum DATA_TYPE {
    TRAINING,
    VALIDATION,
    TESTING
};
>>>>>>> c5117423

int main(int argc, char* argv[])
{

    std::cerr << "Hello LETOR!" << std::endl;

    if (argc != 2) {
        std::cerr << "Please specify exactly one directory path for training, validation and testing sets" << std::endl;
    }

    std::unique_ptr<learn::loss::loss_function> loss = learn::loss::make_loss_function(learn::loss::hinge::id.to_string());
    learn::sgd_model *model = new learn::sgd_model(46);

    //training phase
    vector<int> *training_qids = new vector<int>();
    unordered_map<int, unordered_map<int, vector<feature_vector*>*>*> *training_dataset = new unordered_map<int, unordered_map<int, vector<feature_vector*>*>*>();
    read_data(TRAINING, argv[1], training_qids, training_dataset);

//    //validation phase
//    vector<int> *validation_qids = new vector<int>();
//    unordered_map<int, unordered_map<int, vector<feature_vector*>*>*> *validation_dataset = new unordered_map<int, unordered_map<int, vector<feature_vector*>*>*>();
//    unordered_map<int, unordered_map<int, vector<string>*>*> *validation_docids = new unordered_map<int, unordered_map<int, vector<string>*>*>();
//    read_data(VALIDATION, argv[1], validation_qids, validation_dataset, validation_docids);
//
//    //testing phase
//    vector<int> *testing_qids = new vector<int>();
//    unordered_map<int, unordered_map<int, vector<feature_vector*>*>*> *testing_dataset = new unordered_map<int, unordered_map<int, vector<feature_vector*>*>*>();
//    unordered_map<int, unordered_map<int, vector<string>*>*> *testing_docids = new unordered_map<int, unordered_map<int, vector<string>*>*>();
//    read_data(TESTING, argv[1], testing_qids, testing_dataset, testing_docids);

    loss.reset();
    delete model;
//    free_dataset(training_dataset);
//    free_dataset(validation_dataset);
//    free_docids(validation_docids);
//    free_dataset(testing_dataset);
//    free_docids(testing_docids);
    std::cerr << "Bye LETOR!" << std::endl;

    return 0;
}

<<<<<<< HEAD
/**
 * Return a random pair of tuple for training the svm classifier
 * @param indexed_dataset
 * @return
 */
std::pair<tupl, tupl> getRandomPair(std::vector<int> indexed_dataset) {
    std::default_random_engine generator;

    //select q uniformly at random from Q
    int max_q = indexed_dataset.length();
    std::uniform_int_distribution<int> qid_distribution(0, max_q);
    int q_index = qid_distribution(generator);

    unordered_map<int, vector<feature_vector>>> qid_vec = indexed_dataset[q_index];
    int qid = qid_vec[]



    //select ya uniformly at random from Y [q]
    int max_ya = qid.length;
    std::uniform_int_distribution<int> ya_distribution(0, max_ya);
    int ya_index = ya_distribution(generator);

    //select (a, ya, q) uniformly at random from P[q][ya]
    int max_a = qid[ya_index].length;
    std::uniform_int_distribution<int> a_distribution(0, max_a);
    int a_index = a_distribution(generator);
    feature_vector a = qid[ya_index][a_index];

    tupl d1  = std::make_tuple(a, ya_index, qid);



    //select yb uniformly at random from Y [q] − ya.
    int max_yb = qid.length - 1;
    std::uniform_int_distribution<int> yb_distribution(0, max_yb);
    int yb_index = yb_distribution(generator);

    //select (b, yb, q) uniformly at random from P[q][yb]
    int max_b = qid[yb_index].length;
    std::uniform_int_distribution<int> b_distribution(0, max_b);
    int b_index = b_distribution(generator);
    feature_vector b = qid[yb_index][b_index];

    tupl d2  = std::make_tuple(b, yb_index, qid);

    return std::make_pair(d1,d2);
}


/**
 * Train the pairwise ranker model
 * @return
 */
int train(){
    std::vector<int> indexed_dataset = read_data();

    int n_iter = 1000000;

    learn::sgd_model *model = new learn::sgd_model(46);

    std::unique_ptr<learn::loss::loss_function> loss
            = learn::loss::make_loss_function(learn::loss::hinge::id.to_string());

    for (int i = 0; i <n_iter; i++) {
        std::pair<tupl, tupl> data_pair = getRandomPair(indexed_dataset);

        feature_vector a, b;
        int y_a, y_b, qid;

        std::tie(a, y_a, qid) = data_pair.first;

        std::tie(b, y_b, qid) = data_pair.second;

        feature_vector& x = a - b;

        double expected_label = data_pair.first.label - data_pair.second.label;

        model->train_one(x, expected_label, *loss);

    }

    return 0;
=======
void read_data(DATA_TYPE data_type, string data_dir, vector<int> *qids,
               unordered_map<int, unordered_map<int, vector<feature_vector*>*>*> *dataset) {
    string data_file = data_dir;
    switch(data_type) {
        case TRAINING:
            data_file += "/train.txt";
            break;
        case VALIDATION:
            data_file += "/vali.txt";
            break;
        case TESTING:
            data_file += "/test.txt";
            break;
    }
    std::ifstream infile(data_file);
    string line;
    int feature_idx;
    while (std::getline(infile, line)) {
        std::istringstream iss(line);
        int label, qid, feature_id;
        double feature_val;
        string tmp_str, docid;
        iss >> label >> tmp_str;
        stringstream ss(tmp_str.substr(tmp_str.find(':') + 1));
        ss >> qid;

        unordered_map<int, vector<feature_vector*>*> *query_dataset;
        if (dataset->find(qid) != dataset->end()) {
            query_dataset = dataset[qid];
        } else {
            qids.push_back(qid);
            query_dataset = new unordered_map<int, feature_vector*>();
            dataset[qid] = query_dataset;
        }
        vector<feature_vector*> *label_dataset;
        if (query_dataset->find(label) != query_dataset->end()) {
            label_dataset = query_dataset[label];
        } else {
            label_dataset = new vector<feature_vector*>();
            query_dataset[label] = label_dataset;
        }
        feature_vector *features = new feature_vector();
        for (feature_idx = 0; feature_idx < 46; feature_idx++) {
            iss >> tmp_str;
            stringstream ssid(tmp_str.substr(0, tmp_str.find(':')));
            ssid >> feature_id;
            stringstream ssval(tmp_str.substr(tmp_str.find(':') + 1));
            ssval >> feature_val;
            (*features)[ssid] = ssval;
        }
        label_dataset->push_back(features);
        iss >> tmp_str;
        iss >> tmp_str;
        iss >> docid;
    }
>>>>>>> c5117423
}<|MERGE_RESOLUTION|>--- conflicted
+++ resolved
@@ -1,23 +1,17 @@
 #include <functional>
 #include <iostream>
-#include <string>
 #include <vector>
-<<<<<<< HEAD
 #include <random>
 #include <unordered_map>
 
-=======
 #include <fstream>
 #include <sstream>
-#include <unordered_map>
->>>>>>> c5117423
 
 #include "meta/learn/loss/all.h"
 #include "meta/learn/loss/hinge.h"
 #include "meta/learn/loss/loss_function.h"
 #include "meta/learn/loss/loss_function_factory.h"
 #include "meta/learn/sgd.h"
-<<<<<<< HEAD
 #include "../../../tests/farm_hash_test.h"
 
 using namespace meta;
@@ -26,18 +20,17 @@
 using namespace std;
 //using feature_id = term_id;
 //using feature_vector = util::sparse_vector<feature_id, double>;
-=======
 #include "meta/learn/instance.h"
-
-using namespace meta;
-using namespace std;
 
 enum DATA_TYPE {
     TRAINING,
     VALIDATION,
     TESTING
 };
->>>>>>> c5117423
+
+void read_data(DATA_TYPE data_type, string data_dir, vector<int> *qids,
+               unordered_map<int, unordered_map<int, vector<feature_vector*>*>*> *dataset);
+int train(string data_dir);
 
 int main(int argc, char* argv[])
 {
@@ -48,13 +41,8 @@
         std::cerr << "Please specify exactly one directory path for training, validation and testing sets" << std::endl;
     }
 
-    std::unique_ptr<learn::loss::loss_function> loss = learn::loss::make_loss_function(learn::loss::hinge::id.to_string());
-    learn::sgd_model *model = new learn::sgd_model(46);
-
     //training phase
-    vector<int> *training_qids = new vector<int>();
-    unordered_map<int, unordered_map<int, vector<feature_vector*>*>*> *training_dataset = new unordered_map<int, unordered_map<int, vector<feature_vector*>*>*>();
-    read_data(TRAINING, argv[1], training_qids, training_dataset);
+    train(argv[1]);
 
 //    //validation phase
 //    vector<int> *validation_qids = new vector<int>();
@@ -68,8 +56,6 @@
 //    unordered_map<int, unordered_map<int, vector<string>*>*> *testing_docids = new unordered_map<int, unordered_map<int, vector<string>*>*>();
 //    read_data(TESTING, argv[1], testing_qids, testing_dataset, testing_docids);
 
-    loss.reset();
-    delete model;
 //    free_dataset(training_dataset);
 //    free_dataset(validation_dataset);
 //    free_docids(validation_docids);
@@ -80,50 +66,50 @@
     return 0;
 }
 
-<<<<<<< HEAD
 /**
  * Return a random pair of tuple for training the svm classifier
  * @param indexed_dataset
  * @return
  */
-std::pair<tupl, tupl> getRandomPair(std::vector<int> indexed_dataset) {
+std::pair<tupl, tupl> getRandomPair(vector<int> *training_qids,
+                                    unordered_map<int, unordered_map<int, vector<feature_vector*>*>*> *training_dataset) {
     std::default_random_engine generator;
 
     //select q uniformly at random from Q
-    int max_q = indexed_dataset.length();
+    int max_q = training_qids->size();
     std::uniform_int_distribution<int> qid_distribution(0, max_q);
     int q_index = qid_distribution(generator);
 
-    unordered_map<int, vector<feature_vector>>> qid_vec = indexed_dataset[q_index];
-    int qid = qid_vec[]
+    int qid = (*training_qids)[q_index];
+    unordered_map<int, vector<feature_vector*>*> *qid_vec = (*training_dataset)[qid];
 
 
 
     //select ya uniformly at random from Y [q]
-    int max_ya = qid.length;
+    int max_ya = qid_vec->size();
     std::uniform_int_distribution<int> ya_distribution(0, max_ya);
     int ya_index = ya_distribution(generator);
 
     //select (a, ya, q) uniformly at random from P[q][ya]
-    int max_a = qid[ya_index].length;
+    int max_a = (*qid_vec)[ya_index]->size();
     std::uniform_int_distribution<int> a_distribution(0, max_a);
     int a_index = a_distribution(generator);
-    feature_vector a = qid[ya_index][a_index];
+    feature_vector a = (*(*qid_vec)[ya_index])[a_index];
 
     tupl d1  = std::make_tuple(a, ya_index, qid);
 
 
-
+    qid_vec->erase(ya_index);
     //select yb uniformly at random from Y [q] − ya.
-    int max_yb = qid.length - 1;
+    int max_yb = max_ya -1;
     std::uniform_int_distribution<int> yb_distribution(0, max_yb);
     int yb_index = yb_distribution(generator);
 
     //select (b, yb, q) uniformly at random from P[q][yb]
-    int max_b = qid[yb_index].length;
+    int max_b = (*qid_vec)[yb_index]->size();
     std::uniform_int_distribution<int> b_distribution(0, max_b);
     int b_index = b_distribution(generator);
-    feature_vector b = qid[yb_index][b_index];
+    feature_vector b = (*(*qid_vec)[yb_index])[b_index];
 
     tupl d2  = std::make_tuple(b, yb_index, qid);
 
@@ -135,8 +121,11 @@
  * Train the pairwise ranker model
  * @return
  */
-int train(){
-    std::vector<int> indexed_dataset = read_data();
+int train(string data_dir) {
+    vector<int> *training_qids = new vector<int>();
+    unordered_map<int, unordered_map<int, vector<feature_vector*>*>*> *training_dataset
+            = new unordered_map<int, unordered_map<int, vector<feature_vector*>*>*>();
+    read_data(TRAINING, data_dir, training_qids, training_dataset);
 
     int n_iter = 1000000;
 
@@ -145,8 +134,8 @@
     std::unique_ptr<learn::loss::loss_function> loss
             = learn::loss::make_loss_function(learn::loss::hinge::id.to_string());
 
-    for (int i = 0; i <n_iter; i++) {
-        std::pair<tupl, tupl> data_pair = getRandomPair(indexed_dataset);
+    for (int i = 0; i < n_iter; i++) {
+        std::pair<tupl, tupl> data_pair = getRandomPair(training_qids, training_dataset);
 
         feature_vector a, b;
         int y_a, y_b, qid;
@@ -155,20 +144,25 @@
 
         std::tie(b, y_b, qid) = data_pair.second;
 
-        feature_vector& x = a - b;
-
-        double expected_label = data_pair.first.label - data_pair.second.label;
+        feature_vector &x = a;
+        x -= b;
+
+        double expected_label = y_a - y_b;
 
         model->train_one(x, expected_label, *loss);
 
     }
 
     return 0;
-=======
+}
+
+
+
+
 void read_data(DATA_TYPE data_type, string data_dir, vector<int> *qids,
                unordered_map<int, unordered_map<int, vector<feature_vector*>*>*> *dataset) {
     string data_file = data_dir;
-    switch(data_type) {
+    switch (data_type) {
         case TRAINING:
             data_file += "/train.txt";
             break;
@@ -191,34 +185,33 @@
         stringstream ss(tmp_str.substr(tmp_str.find(':') + 1));
         ss >> qid;
 
-        unordered_map<int, vector<feature_vector*>*> *query_dataset;
+        unordered_map<int, vector<feature_vector *> *> *query_dataset;
         if (dataset->find(qid) != dataset->end()) {
-            query_dataset = dataset[qid];
+            query_dataset = (*dataset)[qid];
         } else {
-            qids.push_back(qid);
-            query_dataset = new unordered_map<int, feature_vector*>();
-            dataset[qid] = query_dataset;
+            qids->push_back(qid);
+            query_dataset = new unordered_map<int, vector<feature_vector*>*>();
+            (*dataset)[qid] = query_dataset;
         }
-        vector<feature_vector*> *label_dataset;
+        vector<feature_vector *> *label_dataset;
         if (query_dataset->find(label) != query_dataset->end()) {
-            label_dataset = query_dataset[label];
+            label_dataset = (*query_dataset)[label];
         } else {
-            label_dataset = new vector<feature_vector*>();
-            query_dataset[label] = label_dataset;
+            label_dataset = new vector<feature_vector *>();
+            (*query_dataset)[label] = label_dataset;
         }
-        feature_vector *features = new feature_vector();
+        feature_vector *features = new util::sparse_vector();
         for (feature_idx = 0; feature_idx < 46; feature_idx++) {
             iss >> tmp_str;
             stringstream ssid(tmp_str.substr(0, tmp_str.find(':')));
             ssid >> feature_id;
             stringstream ssval(tmp_str.substr(tmp_str.find(':') + 1));
             ssval >> feature_val;
-            (*features)[ssid] = ssval;
+            features[feature_id] = feature_val;
         }
         label_dataset->push_back(features);
         iss >> tmp_str;
         iss >> tmp_str;
         iss >> docid;
     }
->>>>>>> c5117423
 }